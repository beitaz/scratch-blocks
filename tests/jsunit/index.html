<!DOCTYPE html>
<html>
  <head>
    <meta charset="utf-8">
  </head>
  <body>
<<<<<<< HEAD
    <script src="blockly_test.js"></script>
    <script src="block_test.js"></script>
    <script src="connection_test.js"></script>
    <script src="connection_db_test.js"></script>
    <script src="generator_test.js"></script>
    <script src="names_test.js"></script>
    <script src="workspace_test.js"></script>
    <script src="xml_test.js"></script>
=======
    <a href="./vertical_tests.html">Vertical tests</a>
    <a href="./horizontal_tests.html">Horizontal tests</a>
>>>>>>> 120e73c2
  </body>
</html><|MERGE_RESOLUTION|>--- conflicted
+++ resolved
@@ -4,18 +4,7 @@
     <meta charset="utf-8">
   </head>
   <body>
-<<<<<<< HEAD
-    <script src="blockly_test.js"></script>
-    <script src="block_test.js"></script>
-    <script src="connection_test.js"></script>
-    <script src="connection_db_test.js"></script>
-    <script src="generator_test.js"></script>
-    <script src="names_test.js"></script>
-    <script src="workspace_test.js"></script>
-    <script src="xml_test.js"></script>
-=======
     <a href="./vertical_tests.html">Vertical tests</a>
     <a href="./horizontal_tests.html">Horizontal tests</a>
->>>>>>> 120e73c2
   </body>
 </html>