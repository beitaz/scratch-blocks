/**
 * @license
 * Visual Blocks Editor
 *
 * Copyright 2012 Google Inc.
 * https://developers.google.com/blockly/
 *
 * Licensed under the Apache License, Version 2.0 (the "License");
 * you may not use this file except in compliance with the License.
 * You may obtain a copy of the License at
 *
 *   http://www.apache.org/licenses/LICENSE-2.0
 *
 * Unless required by applicable law or agreed to in writing, software
 * distributed under the License is distributed on an "AS IS" BASIS,
 * WITHOUT WARRANTIES OR CONDITIONS OF ANY KIND, either express or implied.
 * See the License for the specific language governing permissions and
 * limitations under the License.
 */

/**
 * @fileoverview Text input field.
 * @author fraser@google.com (Neil Fraser)
 */
'use strict';

goog.provide('Blockly.FieldTextInput');

goog.require('Blockly.BlockSvg.render');
goog.require('Blockly.Colours');
goog.require('Blockly.Field');
goog.require('Blockly.Msg');
goog.require('Blockly.utils');
goog.require('goog.asserts');
goog.require('goog.dom');
goog.require('goog.userAgent');


/**
 * Class for an editable text field.
 * @param {string} text The initial content of the field.
 * @param {Function=} opt_validator An optional function that is called
 *     to validate any constraints on what the user entered.  Takes the new
 *     text as an argument and returns either the accepted text, a replacement
 *     text, or null to abort the change.
 * @param {RegExp=} opt_restrictor An optional regular expression to restrict
 *     typed text to. Text that doesn't match the restrictor will never show
 *     in the text field.
 * @extends {Blockly.Field}
 * @constructor
 */
Blockly.FieldTextInput = function(text, opt_validator, opt_restrictor) {
  Blockly.FieldTextInput.superClass_.constructor.call(this, text,
      opt_validator);
  this.setRestrictor(opt_restrictor);
};
goog.inherits(Blockly.FieldTextInput, Blockly.Field);

/**
 * Length of animations in seconds.
 */
Blockly.FieldTextInput.ANIMATION_TIME = 0.25;

/**
 * Padding to use for text measurement for the field during editing, in px.
 */
Blockly.FieldTextInput.TEXT_MEASURE_PADDING_MAGIC = 45;

/**
 * Mouse cursor style when over the hotspot that initiates the editor.
 */
Blockly.FieldTextInput.prototype.CURSOR = 'text';

/**
 * Allow browser to spellcheck this field.
 * @private
 */
Blockly.FieldTextInput.prototype.spellcheck_ = true;

/**
 * Close the input widget if this input is being deleted.
 */
Blockly.FieldTextInput.prototype.dispose = function() {
  Blockly.WidgetDiv.hideIfOwner(this);
  Blockly.FieldTextInput.superClass_.dispose.call(this);
};

/**
 * Set the text in this field.
 * @param {?string} text New text.
 * @override
 */
Blockly.FieldTextInput.prototype.setValue = function(text) {
  if (text === null) {
    return;  // No change if null.
  }
  if (this.sourceBlock_) {
    var validated = this.callValidator(text);
    // If the new text is invalid, validation returns null.
    // In this case we still want to display the illegal result.
    if (validated !== null) {
      text = validated;
    }
  }
  Blockly.Field.prototype.setValue.call(this, text);
};

/**
 * Set whether this field is spellchecked by the browser.
 * @param {boolean} check True if checked.
 */
Blockly.FieldTextInput.prototype.setSpellcheck = function(check) {
  this.spellcheck_ = check;
};

/**
 * Set the restrictor regex for this text input.
 * Text that doesn't match the restrictor will never show in the text field.
 * @param {?RegExp} restrictor Regular expression to restrict text.
 */
Blockly.FieldTextInput.prototype.setRestrictor = function(restrictor) {
  this.restrictor_ = restrictor;
};

/**
 * Show the inline free-text editor on top of the text.
 * @param {boolean=} opt_quietInput True if editor should be created without
 *     focus.  Defaults to false.
 * @param {boolean=} opt_readOnly True if editor should be created with HTML
 *     input set to read-only, to prevent virtual keyboards.
 * @private
 */
Blockly.FieldTextInput.prototype.showEditor_ = function(opt_quietInput, opt_readOnly) {
  this.workspace_ = this.sourceBlock_.workspace;
  var quietInput = opt_quietInput || false;
<<<<<<< HEAD
  var readOnly = opt_readOnly || false;
  Blockly.WidgetDiv.show(this, this.sourceBlock_.RTL,
      this.widgetDispose_(), this.widgetDisposeAnimationFinished_(),
      Blockly.FieldTextInput.ANIMATION_TIME);
=======
  if (!quietInput && (goog.userAgent.MOBILE || goog.userAgent.ANDROID ||
                      goog.userAgent.IPAD)) {
    // Mobile browsers have issues with in-line textareas (focus & keyboards).
    var newValue = window.prompt(Blockly.Msg.CHANGE_VALUE_TITLE, this.text_);
    if (this.sourceBlock_) {
      newValue = this.callValidator(newValue);
    }
    this.setValue(newValue);
    return;
  }

  Blockly.WidgetDiv.show(this, this.sourceBlock_.RTL, this.widgetDispose_());
>>>>>>> efc2ca3d
  var div = Blockly.WidgetDiv.DIV;
  // Apply text-input-specific fixed CSS
  div.className += ' fieldTextInput';
  // Create the input.
  var htmlInput = goog.dom.createDom('input', 'blocklyHtmlInput');
  htmlInput.setAttribute('spellcheck', this.spellcheck_);
  if (readOnly) {
    htmlInput.setAttribute('readonly', 'true');
  }
  /** @type {!HTMLInputElement} */
  Blockly.FieldTextInput.htmlInput_ = htmlInput;
  div.appendChild(htmlInput);

  htmlInput.value = htmlInput.defaultValue = this.text_;
  htmlInput.oldValue_ = null;
  this.validate_();
  this.resizeEditor_();
  if (!quietInput) {
    htmlInput.focus();
    htmlInput.select();
    // For iOS only
    htmlInput.setSelectionRange(0, 99999);
  }

  // Bind to keydown -- trap Enter without IME and Esc to hide.
  htmlInput.onKeyDownWrapper_ =
      Blockly.bindEvent_(htmlInput, 'keydown', this, this.onHtmlInputKeyDown_);
  // Bind to keyup -- trap Enter; resize after every keystroke.
  htmlInput.onKeyUpWrapper_ =
      Blockly.bindEvent_(htmlInput, 'keyup', this, this.onHtmlInputChange_);
  // Bind to keyPress -- repeatedly resize when holding down a key.
  htmlInput.onKeyPressWrapper_ =
      Blockly.bindEvent_(htmlInput, 'keypress', this, this.onHtmlInputChange_);
  // For modern browsers (IE 9+, Chrome, Firefox, etc.) that support the
  // DOM input event, also trigger onHtmlInputChange_ then. The input event
  // is triggered on keypress but after the value of the text input
  // has updated, allowing us to resize the block at that time.
  htmlInput.onInputWrapper_ =
      Blockly.bindEvent_(htmlInput, 'input', this, this.onHtmlInputChange_);

  htmlInput.onWorkspaceChangeWrapper_ = this.resizeEditor_.bind(this);
  this.workspace_.addChangeListener(htmlInput.onWorkspaceChangeWrapper_);

  // Add animation transition properties
  var transitionProperties = 'box-shadow ' + Blockly.FieldTextInput.ANIMATION_TIME + 's';
  if (Blockly.BlockSvg.FIELD_TEXTINPUT_ANIMATE_POSITIONING) {
    div.style.transition += ',padding ' + Blockly.FieldTextInput.ANIMATION_TIME + 's,' +
      'width ' + Blockly.FieldTextInput.ANIMATION_TIME + 's,' +
      'height ' + Blockly.FieldTextInput.ANIMATION_TIME + 's,' +
      'margin-left ' + Blockly.FieldTextInput.ANIMATION_TIME + 's';
  }
  div.style.transition = transitionProperties;
  htmlInput.style.transition = 'font-size ' + Blockly.FieldTextInput.ANIMATION_TIME + 's';
  // The animated properties themselves
  htmlInput.style.fontSize = Blockly.BlockSvg.FIELD_TEXTINPUT_FONTSIZE_FINAL + 'pt';
  div.style.boxShadow = '0px 0px 0px 4px ' + Blockly.Colours.fieldShadow;
};

/**
 * Handle key down to the editor.
 * @param {!Event} e Keyboard event.
 * @private
 */
Blockly.FieldTextInput.prototype.onHtmlInputKeyDown_ = function(e) {
  var htmlInput = Blockly.FieldTextInput.htmlInput_;
  var tabKey = 9, enterKey = 13, escKey = 27;
  if (e.keyCode == enterKey) {
    Blockly.WidgetDiv.hide();
  } else if (e.keyCode == escKey) {
    htmlInput.value = htmlInput.defaultValue;
    Blockly.WidgetDiv.hide();
  } else if (e.keyCode == tabKey) {
    Blockly.WidgetDiv.hide();
    this.sourceBlock_.tab(this, !e.shiftKey);
    e.preventDefault();
  }
};

/**
 * Key codes that are whitelisted from the restrictor.
 * These are only needed and used on Gecko (Firefox).
 * See: https://github.com/LLK/scratch-blocks/issues/503.
 */
Blockly.FieldTextInput.GECKO_KEYCODE_WHITELIST = [
  97, // Select all, META-A.
  99, // Copy, META-C.
  118, // Paste, META-V.
  120 // Cut, META-X.
];

/**
 * Handle a change to the editor.
 * @param {!Event} e Keyboard event.
 * @private
 */
Blockly.FieldTextInput.prototype.onHtmlInputChange_ = function(e) {
  // Check if the key matches the restrictor.
  if (e.type === 'keypress' && this.restrictor_) {
    var keyCode;
    var isWhitelisted = false;
    if (goog.userAgent.GECKO) {
      // e.keyCode is not available in Gecko.
      keyCode = e.charCode;
      // Gecko reports control characters (e.g., left, right, copy, paste)
      // in the key event - whitelist these from being restricted.
      // < 32 and 127 (delete) are control characters.
      // See: http://www.theasciicode.com.ar/ascii-control-characters/delete-ascii-code-127.html
      if (keyCode < 32 || keyCode == 127) {
        isWhitelisted = true;
      } else if (e.metaKey || e.ctrlKey) {
        // For combos (ctrl-v, ctrl-c, etc.), Gecko reports the ASCII letter
        // and the metaKey/ctrlKey flags.
        isWhitelisted = Blockly.FieldTextInput.GECKO_KEYCODE_WHITELIST.indexOf(keyCode) > -1;
      }
    } else {
      keyCode = e.keyCode;
    }
    var char = String.fromCharCode(keyCode);
    if (!isWhitelisted && !this.restrictor_.test(char) && e.preventDefault) {
      // Failed to pass restrictor.
      e.preventDefault();
      return;
    }
  }
  var htmlInput = Blockly.FieldTextInput.htmlInput_;
  // Update source block.
  var text = htmlInput.value;
  if (text !== htmlInput.oldValue_) {
    htmlInput.oldValue_ = text;
    this.setValue(text);
    this.validate_();
  } else if (goog.userAgent.WEBKIT) {
    // Cursor key.  Render the source block to show the caret moving.
    // Chrome only (version 26, OS X).
    this.sourceBlock_.render();
  }
  this.resizeEditor_();
  Blockly.svgResize(this.sourceBlock_.workspace);
};

/**
 * Check to see if the contents of the editor validates.
 * Style the editor accordingly.
 * @private
 */
Blockly.FieldTextInput.prototype.validate_ = function() {
  var valid = true;
  goog.asserts.assertObject(Blockly.FieldTextInput.htmlInput_);
  var htmlInput = Blockly.FieldTextInput.htmlInput_;
  if (this.sourceBlock_) {
    valid = this.callValidator(htmlInput.value);
  }
  if (valid === null) {
    Blockly.addClass_(htmlInput, 'blocklyInvalidInput');
  } else {
    Blockly.removeClass_(htmlInput, 'blocklyInvalidInput');
  }
};

/**
 * Resize the editor and the underlying block to fit the text.
 * @private
 */
Blockly.FieldTextInput.prototype.resizeEditor_ = function() {
  var scale = this.sourceBlock_.workspace.scale;
  var div = Blockly.WidgetDiv.DIV;

  var width;
  if (Blockly.BlockSvg.FIELD_TEXTINPUT_EXPAND_PAST_TRUNCATION) {
    // Resize the box based on the measured width of the text, pre-truncation
    var textWidth = Blockly.measureText(
      Blockly.FieldTextInput.htmlInput_.style.fontSize,
      Blockly.FieldTextInput.htmlInput_.style.fontFamily,
      Blockly.FieldTextInput.htmlInput_.style.fontWeight,
      Blockly.FieldTextInput.htmlInput_.value
    );
    // Size drawn in the canvas needs padding and scaling
    textWidth += Blockly.FieldTextInput.TEXT_MEASURE_PADDING_MAGIC;
    textWidth *= scale;
    width = textWidth;
  } else {
    // Set width to (truncated) block size.
    width = this.sourceBlock_.getHeightWidth().width * scale;
  }
  // The width must be at least FIELD_WIDTH and at most FIELD_WIDTH_MAX_EDIT
  width = Math.max(width, Blockly.BlockSvg.FIELD_WIDTH_MIN_EDIT * scale);
  width = Math.min(width, Blockly.BlockSvg.FIELD_WIDTH_MAX_EDIT * scale);
  // Add 1px to width and height to account for border (pre-scale)
  div.style.width = (width / scale + 1) + 'px';
  div.style.height = (Blockly.BlockSvg.FIELD_HEIGHT_MAX_EDIT + 1) + 'px';
  div.style.transform = 'scale(' + scale + ')';

  // Use margin-left to animate repositioning of the box (value is unscaled).
  // This is the difference between the default position and the positioning
  // after growing the box.
  var fieldWidth = this.sourceBlock_.getHeightWidth().width;
  var initialWidth = fieldWidth * scale;
  var finalWidth = width;
  div.style.marginLeft = -0.5 * (finalWidth - initialWidth) + 'px';

  // Add 0.5px to account for slight difference between SVG and CSS border
  var borderRadius = this.getBorderRadius() + 0.5;
  div.style.borderRadius = borderRadius + 'px';
  // Pull stroke colour from the existing shadow block
  var strokeColour = this.sourceBlock_.getColourTertiary();
  div.style.borderColor = strokeColour;

  var xy = this.getAbsoluteXY_();
  // Account for border width, post-scale
  xy.x -= scale / 2;
  xy.y -= scale / 2;
  // In RTL mode block fields and LTR input fields the left edge moves,
  // whereas the right edge is fixed.  Reposition the editor.
  if (this.sourceBlock_.RTL) {
    xy.x += width;
    xy.x -= div.offsetWidth * scale;
  }
  // Shift by a few pixels to line up exactly.
  xy.y += 1 * scale;
  if (goog.userAgent.GECKO && Blockly.WidgetDiv.DIV.style.top) {
    // Firefox mis-reports the location of the border by a pixel
    // once the WidgetDiv is moved into position.
    xy.x += 2 * scale;
    xy.y += 1 * scale;
  }
  if (goog.userAgent.WEBKIT) {
    xy.y -= 1 * scale;
  }
  // Finally, set the actual style
  div.style.left = xy.x + 'px';
  div.style.top = xy.y + 'px';
};

/**
 * Border radius for drawing this field, called when rendering the owning shadow block.
 * @return {Number} Border radius in px.
*/
Blockly.FieldTextInput.prototype.getBorderRadius = function() {
  if (this.sourceBlock_.getOutputShape() == Blockly.OUTPUT_SHAPE_ROUND) {
    return Blockly.BlockSvg.NUMBER_FIELD_CORNER_RADIUS;
  }
  return Blockly.BlockSvg.TEXT_FIELD_CORNER_RADIUS;
};

/**
 * Close the editor, save the results, and start animating the disposal of elements.
 * @return {!Function} Closure to call on destruction of the WidgetDiv.
 * @private
 */
Blockly.FieldTextInput.prototype.widgetDispose_ = function() {
  var thisField = this;
  return function() {
    var div = Blockly.WidgetDiv.DIV;
    var htmlInput = Blockly.FieldTextInput.htmlInput_;
    // Save the edit (if it validates).
    var text = htmlInput.value;
    if (thisField.sourceBlock_) {
      var text1 = thisField.callValidator(text);
      if (text1 === null) {
        // Invalid edit.
        text = htmlInput.defaultValue;
      } else {
        // Validation function has changed the text.
        text = text1;
      }
    }
    thisField.setValue(text);
    thisField.sourceBlock_.rendered && thisField.sourceBlock_.render();
    Blockly.unbindEvent_(htmlInput.onKeyDownWrapper_);
    Blockly.unbindEvent_(htmlInput.onKeyUpWrapper_);
    Blockly.unbindEvent_(htmlInput.onKeyPressWrapper_);
    Blockly.unbindEvent_(htmlInput.onInputWrapper_);
    thisField.workspace_.removeChangeListener(
        htmlInput.onWorkspaceChangeWrapper_);

    // Animation of disposal
    htmlInput.style.fontSize = Blockly.BlockSvg.FIELD_TEXTINPUT_FONTSIZE_INITIAL + 'pt';
    div.style.boxShadow = '';
    // Resize to actual size of final source block.
    if (thisField.sourceBlock_) {
      var size = thisField.sourceBlock_.getHeightWidth();
      div.style.width = (size.width + 1) + 'px';
      div.style.height = (size.height + 1) + 'px';
    }
    div.style.marginLeft = 0;
  };
};

/**
 * Final disposal of the text field's elements and properties.
 * @return {!Function} Closure to call on finish animation of the WidgetDiv.
 * @private
 */
Blockly.FieldTextInput.prototype.widgetDisposeAnimationFinished_ = function() {
  return function() {
    // Delete style properties.
    var style = Blockly.WidgetDiv.DIV.style;
    style.width = 'auto';
    style.height = 'auto';
    style.fontSize = '';
    // Reset class
    Blockly.WidgetDiv.DIV.className = 'blocklyWidgetDiv';
    // Remove all styles
    Blockly.WidgetDiv.DIV.removeAttribute('style');
    Blockly.FieldTextInput.htmlInput_.style.transition = '';
    Blockly.FieldTextInput.htmlInput_ = null;
  };
};

/**
 * Ensure that only a number may be entered.
 * @param {string} text The user's text.
 * @return {?string} A string representing a valid number, or null if invalid.
 */
Blockly.FieldTextInput.numberValidator = function(text) {
  console.warn('Blockly.FieldTextInput.numberValidator is deprecated. ' +
               'Use Blockly.FieldNumber instead.');
  if (text === null) {
    return null;
  }
  text = String(text);
  // TODO: Handle cases like 'ten', '1.203,14', etc.
  // 'O' is sometimes mistaken for '0' by inexperienced users.
  text = text.replace(/O/ig, '0');
  // Strip out thousands separators.
  text = text.replace(/,/g, '');
  var n = parseFloat(text || 0);
  return isNaN(n) ? null : String(n);
};

/**
 * Ensure that only a nonnegative integer may be entered.
 * @param {string} text The user's text.
 * @return {?string} A string representing a valid int, or null if invalid.
 */
Blockly.FieldTextInput.nonnegativeIntegerValidator = function(text) {
  var n = Blockly.FieldTextInput.numberValidator(text);
  if (n) {
    n = String(Math.max(0, Math.floor(n)));
  }
  return n;
};<|MERGE_RESOLUTION|>--- conflicted
+++ resolved
@@ -133,25 +133,10 @@
 Blockly.FieldTextInput.prototype.showEditor_ = function(opt_quietInput, opt_readOnly) {
   this.workspace_ = this.sourceBlock_.workspace;
   var quietInput = opt_quietInput || false;
-<<<<<<< HEAD
   var readOnly = opt_readOnly || false;
   Blockly.WidgetDiv.show(this, this.sourceBlock_.RTL,
       this.widgetDispose_(), this.widgetDisposeAnimationFinished_(),
       Blockly.FieldTextInput.ANIMATION_TIME);
-=======
-  if (!quietInput && (goog.userAgent.MOBILE || goog.userAgent.ANDROID ||
-                      goog.userAgent.IPAD)) {
-    // Mobile browsers have issues with in-line textareas (focus & keyboards).
-    var newValue = window.prompt(Blockly.Msg.CHANGE_VALUE_TITLE, this.text_);
-    if (this.sourceBlock_) {
-      newValue = this.callValidator(newValue);
-    }
-    this.setValue(newValue);
-    return;
-  }
-
-  Blockly.WidgetDiv.show(this, this.sourceBlock_.RTL, this.widgetDispose_());
->>>>>>> efc2ca3d
   var div = Blockly.WidgetDiv.DIV;
   // Apply text-input-specific fixed CSS
   div.className += ' fieldTextInput';
