--- conflicted
+++ resolved
@@ -240,8 +240,6 @@
 };
 
 /**
-<<<<<<< HEAD
-=======
  * Calls the validation function for this field, as well as all the validation
  * function for the field's class and its parents.
  * @param {string} text Proposed text.
@@ -273,7 +271,6 @@
 };
 
 /**
->>>>>>> efc2ca3d
  * Gets the group element for this editable field.
  * Used for measuring the size and for positioning.
  * @return {!Element} The group element.
