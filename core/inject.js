--- conflicted
+++ resolved
@@ -66,24 +66,14 @@
     throw 'Error: container is not in current document.';
   }
   var options = new Blockly.Options(opt_options || {});
-<<<<<<< HEAD
-
-  // Add the relative wrapper. This is for positioning the drag surface exactly
-  // on top of the blockly SVG. Without this, top positioning of the drag surface
-  // is always off by a few pixels.
-  var relativeWrapper = goog.dom.createDom('div', 'blocklyRelativeWrapper');
-  container.appendChild(relativeWrapper);
-
-  var svg = Blockly.createDom_(relativeWrapper, options);
-  var dragSurface = new Blockly.DragSurfaceSvg(relativeWrapper);
+  var subContainer = goog.dom.createDom('div', 'injectionDiv');
+  container.appendChild(subContainer);
+
+  var svg = Blockly.createDom_(subContainer, options);
+  var dragSurface = new Blockly.DragSurfaceSvg(subContainer);
   dragSurface.createDom();
   var workspace = Blockly.createMainWorkspace_(svg, options, dragSurface);
-=======
-  var subContainer = goog.dom.createDom('div', 'injectionDiv');
-  container.appendChild(subContainer);
-  var svg = Blockly.createDom_(subContainer, options);
-  var workspace = Blockly.createMainWorkspace_(svg, options);
->>>>>>> aa8cc2cb
+
   Blockly.init_(workspace);
   workspace.markFocused();
   Blockly.bindEvent_(svg, 'focus', workspace, workspace.markFocused);
