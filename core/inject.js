--- conflicted
+++ resolved
@@ -262,7 +262,7 @@
       // Build a fixed flyout with the root blocks.
       mainWorkspace.flyout_.init(mainWorkspace);
       mainWorkspace.flyout_.show(options.languageTree.childNodes);
-<<<<<<< HEAD
+      mainWorkspace.flyout_.scrollToStart();
       // Translate the workspace to avoid the fixed flyout.
       if (options.horizontalLayout) {
         mainWorkspace.scrollY = mainWorkspace.flyout_.height_;
@@ -274,13 +274,6 @@
         if (options.toolboxPosition == Blockly.TOOLBOX_AT_RIGHT) {
           mainWorkspace.scrollX *= -1;
         }
-=======
-      mainWorkspace.flyout_.scrollToStart();
-      // Translate the workspace sideways to avoid the fixed flyout.
-      mainWorkspace.scrollX = mainWorkspace.flyout_.width_;
-      if (options.toolboxPosition == Blockly.TOOLBOX_AT_RIGHT) {
-        mainWorkspace.scrollX *= -1;
->>>>>>> 29e10e09
       }
       mainWorkspace.translate(mainWorkspace.scrollX, mainWorkspace.scrollY);
     }
