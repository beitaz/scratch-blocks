/**
 * @license
 * Visual Blocks Editor
 *
 * Copyright 2013 Google Inc.
 * https://developers.google.com/blockly/
 *
 * Licensed under the Apache License, Version 2.0 (the "License");
 * you may not use this file except in compliance with the License.
 * You may obtain a copy of the License at
 *
 *   http://www.apache.org/licenses/LICENSE-2.0
 *
 * Unless required by applicable law or agreed to in writing, software
 * distributed under the License is distributed on an "AS IS" BASIS,
 * WITHOUT WARRANTIES OR CONDITIONS OF ANY KIND, either express or implied.
 * See the License for the specific language governing permissions and
 * limitations under the License.
 */

/**
 * @fileoverview Angle input field.
 * @author fraser@google.com (Neil Fraser)
 */
'use strict';

goog.provide('Blockly.FieldAngle');

goog.require('Blockly.DropDownDiv');
goog.require('Blockly.FieldTextInput');
goog.require('goog.math');
goog.require('goog.userAgent');


/**
 * Class for an editable angle field.
 * @param {string} text The initial content of the field.
 * @param {Function=} opt_validator An optional function that is called
 *     to validate any constraints on what the user entered.  Takes the new
 *     text as an argument and returns the accepted text or null to abort
 *     the change.
 * @extends {Blockly.FieldTextInput}
 * @constructor
 */
Blockly.FieldAngle = function(text, opt_validator) {
  // Add degree symbol: "360°" (LTR) or "°360" (RTL)
  this.symbol_ = Blockly.createSvgElement('tspan', {}, null);
  this.symbol_.appendChild(document.createTextNode('\u00B0'));

  Blockly.FieldAngle.superClass_.constructor.call(this, text, opt_validator);
  this.addArgType('angle');
};
goog.inherits(Blockly.FieldAngle, Blockly.FieldTextInput);

/**
 * Round angles to the nearest 15 degrees when using mouse.
 * Set to 0 to disable rounding.
 */
Blockly.FieldAngle.ROUND = 15;

/**
 * Half the width of protractor image.
 */
Blockly.FieldAngle.HALF = 100 / 2;

/* The following two settings work together to set the behaviour of the angle
 * picker.  While many combinations are possible, two modes are typical:
 * Math mode.
 *   0 deg is right, 90 is up.  This is the style used by protractors.
 *   Blockly.FieldAngle.CLOCKWISE = false;
 *   Blockly.FieldAngle.OFFSET = 0;
 * Compass mode.
 *   0 deg is up, 90 is right.  This is the style used by maps.
 *   Blockly.FieldAngle.CLOCKWISE = true;
 *   Blockly.FieldAngle.OFFSET = 90;
 */

/**
 * Angle increases clockwise (true) or counterclockwise (false).
 */
Blockly.FieldAngle.CLOCKWISE = true;

/**
 * Offset the location of 0 degrees (and all angles) by a constant.
 * Usually either 0 (0 = right) or 90 (0 = up).
 */
Blockly.FieldAngle.OFFSET = 90;

/**
 * Maximum allowed angle before wrapping.
 * Usually either 360 (for 0 to 359.9) or 180 (for -179.9 to 180).
 */
Blockly.FieldAngle.WRAP = 180;


/**
 * Radius of protractor circle.  Slightly smaller than protractor size since
 * otherwise SVG crops off half the border at the edges.
 */
Blockly.FieldAngle.RADIUS = Blockly.FieldAngle.HALF - 1;

/**
 * Clean up this FieldAngle, as well as the inherited FieldTextInput.
 * @return {!Function} Closure to call on destruction of the WidgetDiv.
 * @private
 */
Blockly.FieldAngle.prototype.dispose_ = function() {
  var thisField = this;
  return function() {
    Blockly.FieldAngle.superClass_.dispose_.call(thisField)();
    thisField.gauge_ = null;
    if (thisField.clickWrapper_) {
      Blockly.unbindEvent_(thisField.clickWrapper_);
    }
    if (thisField.moveWrapper1_) {
      Blockly.unbindEvent_(thisField.moveWrapper1_);
    }
    if (thisField.moveWrapper2_) {
      Blockly.unbindEvent_(thisField.moveWrapper2_);
    }
  };
};

/**
 * Show the inline free-text editor on top of the text.
 * @private
 */
Blockly.FieldAngle.prototype.showEditor_ = function() {
  var noFocus =
      goog.userAgent.MOBILE || goog.userAgent.ANDROID || goog.userAgent.IPAD;
  // Mobile browsers have issues with in-line textareas (focus & keyboards).
  Blockly.FieldAngle.superClass_.showEditor_.call(this, noFocus);
<<<<<<< HEAD
  // If there is an existing drop-down someone else owns, hide it immediately and clear it.
  Blockly.DropDownDiv.hideWithoutAnimation();
  Blockly.DropDownDiv.clearContent();
  var div = Blockly.DropDownDiv.getContentDiv();
=======
  var div = Blockly.WidgetDiv.DIV;
  if (!div.firstChild) {
    // Mobile interface uses Blockly.prompt.
    return;
  }
>>>>>>> dfbf7876
  // Build the SVG DOM.
  var svg = Blockly.createSvgElement('svg', {
    'xmlns': 'http://www.w3.org/2000/svg',
    'xmlns:html': 'http://www.w3.org/1999/xhtml',
    'xmlns:xlink': 'http://www.w3.org/1999/xlink',
    'version': '1.1',
    'height': (Blockly.FieldAngle.HALF * 2) + 'px',
    'width': (Blockly.FieldAngle.HALF * 2) + 'px'
  }, div);
  var circle = Blockly.createSvgElement('circle', {
    'cx': Blockly.FieldAngle.HALF, 'cy': Blockly.FieldAngle.HALF,
    'r': Blockly.FieldAngle.RADIUS,
    'class': 'blocklyAngleCircle'
  }, svg);
  this.gauge_ = Blockly.createSvgElement('path',
      {'class': 'blocklyAngleGauge'}, svg);
  this.line_ = Blockly.createSvgElement('line',
      {'x1': Blockly.FieldAngle.HALF,
      'y1': Blockly.FieldAngle.HALF,
      'class': 'blocklyAngleLine'}, svg);
  // Draw markers around the edge.
  for (var angle = 0; angle < 360; angle += 15) {
    Blockly.createSvgElement('line', {
      'x1': Blockly.FieldAngle.HALF + Blockly.FieldAngle.RADIUS,
      'y1': Blockly.FieldAngle.HALF,
      'x2': Blockly.FieldAngle.HALF + Blockly.FieldAngle.RADIUS -
          (angle % 45 == 0 ? 10 : 5),
      'y2': Blockly.FieldAngle.HALF,
      'class': 'blocklyAngleMarks',
      'transform': 'rotate(' + angle + ',' +
          Blockly.FieldAngle.HALF + ',' + Blockly.FieldAngle.HALF + ')'
    }, svg);
  }
<<<<<<< HEAD

  Blockly.DropDownDiv.setColour(this.sourceBlock_.parentBlock_.getColour(),
      this.sourceBlock_.getColourTertiary());
  Blockly.DropDownDiv.setCategory(this.sourceBlock_.parentBlock_.getCategory());
  Blockly.DropDownDiv.showPositionedByBlock(this, this.sourceBlock_);

=======
  svg.style.marginLeft = (15 - Blockly.FieldAngle.RADIUS) + 'px';

  // The angle picker is different from other fields in that it updates on
  // mousemove even if it's not in the middle of a drag.  In future we may
  // change this behavior.  For now, using bindEvent_ instead of
  // bindEventWithChecks_ allows it to work without a mousedown/touchstart.
>>>>>>> dfbf7876
  this.clickWrapper_ =
      Blockly.bindEvent_(svg, 'click', this, function() {
        Blockly.WidgetDiv.hide();
        Blockly.DropDownDiv.hide();
      });
  this.moveWrapper1_ =
      Blockly.bindEvent_(circle, 'mousemove', this, this.onMouseMove);
  this.moveWrapper2_ =
      Blockly.bindEvent_(this.gauge_, 'mousemove', this,
      this.onMouseMove);
  this.updateGraph_();
};

/**
 * Set the angle to match the mouse's position.
 * @param {!Event} e Mouse move event.
 */
Blockly.FieldAngle.prototype.onMouseMove = function(e) {
  var bBox = this.gauge_.ownerSVGElement.getBoundingClientRect();
  var dx = e.clientX - bBox.left - Blockly.FieldAngle.HALF;
  var dy = e.clientY - bBox.top - Blockly.FieldAngle.HALF;
  var angle = Math.atan(-dy / dx);
  if (isNaN(angle)) {
    // This shouldn't happen, but let's not let this error propogate further.
    return;
  }
  angle = goog.math.toDegrees(angle);
  // 0: East, 90: North, 180: West, 270: South.
  if (dx < 0) {
    angle += 180;
  } else if (dy > 0) {
    angle += 360;
  }
  if (Blockly.FieldAngle.CLOCKWISE) {
    angle = Blockly.FieldAngle.OFFSET + 360 - angle;
  } else {
    angle -= Blockly.FieldAngle.OFFSET;
  }
  if (Blockly.FieldAngle.ROUND) {
    angle = Math.round(angle / Blockly.FieldAngle.ROUND) *
        Blockly.FieldAngle.ROUND;
  }
  angle = this.callValidator(angle);
  Blockly.FieldTextInput.htmlInput_.value = angle;
  this.setValue(angle);
  this.validate_();
  this.resizeEditor_();
};

/**
 * Insert a degree symbol.
 * @param {?string} text New text.
 */
Blockly.FieldAngle.prototype.setText = function(text) {
  Blockly.FieldAngle.superClass_.setText.call(this, text);
  if (!this.textElement_) {
    // Not rendered yet.
    return;
  }
  this.updateGraph_();
  // Insert degree symbol.
  if (this.sourceBlock_.RTL) {
    this.textElement_.insertBefore(this.symbol_, this.textElement_.firstChild);
  } else {
    this.textElement_.appendChild(this.symbol_);
  }
  // Cached width is obsolete.  Clear it.
  this.size_.width = 0;
};

/**
 * Redraw the graph with the current angle.
 * @private
 */
Blockly.FieldAngle.prototype.updateGraph_ = function() {
  if (!this.gauge_) {
    return;
  }
  var angleDegrees = Number(this.getText()) + Blockly.FieldAngle.OFFSET;
  var angleRadians = goog.math.toRadians(angleDegrees);
  var path = ['M ', Blockly.FieldAngle.HALF, ',', Blockly.FieldAngle.HALF];
  var x2 = Blockly.FieldAngle.HALF;
  var y2 = Blockly.FieldAngle.HALF;
  if (!isNaN(angleRadians)) {
    var angle1 = goog.math.toRadians(Blockly.FieldAngle.OFFSET);
    var x1 = Math.cos(angle1) * Blockly.FieldAngle.RADIUS;
    var y1 = Math.sin(angle1) * -Blockly.FieldAngle.RADIUS;
    if (Blockly.FieldAngle.CLOCKWISE) {
      angleRadians = 2 * angle1 - angleRadians;
    }
    x2 += Math.cos(angleRadians) * Blockly.FieldAngle.RADIUS;
    y2 -= Math.sin(angleRadians) * Blockly.FieldAngle.RADIUS;
    // Don't ask how the flag calculations work.  They just do.
    var largeFlag = Math.abs(Math.floor((angleRadians - angle1) / Math.PI) % 2);
    if (Blockly.FieldAngle.CLOCKWISE) {
      largeFlag = 1 - largeFlag;
    }
    var sweepFlag = Number(Blockly.FieldAngle.CLOCKWISE);
    path.push(' l ', x1, ',', y1,
        ' A ', Blockly.FieldAngle.RADIUS, ',', Blockly.FieldAngle.RADIUS,
        ' 0 ', largeFlag, ' ', sweepFlag, ' ', x2, ',', y2, ' z');
  }
  this.gauge_.setAttribute('d', path.join(''));
  this.line_.setAttribute('x2', x2);
  this.line_.setAttribute('y2', y2);
};

/**
 * Ensure that only an angle may be entered.
 * @param {string} text The user's text.
 * @return {?string} A string representing a valid angle, or null if invalid.
 */
Blockly.FieldAngle.prototype.classValidator = function(text) {
  if (text === null) {
    return null;
  }
  var n = parseFloat(text || 0);
  if (isNaN(n)) {
    return null;
  }
  n = n % 360;
  if (n < 0) {
    n += 360;
  }
  if (n > Blockly.FieldAngle.WRAP) {
    n -= 360;
  }
  return String(n);
};<|MERGE_RESOLUTION|>--- conflicted
+++ resolved
@@ -130,18 +130,10 @@
       goog.userAgent.MOBILE || goog.userAgent.ANDROID || goog.userAgent.IPAD;
   // Mobile browsers have issues with in-line textareas (focus & keyboards).
   Blockly.FieldAngle.superClass_.showEditor_.call(this, noFocus);
-<<<<<<< HEAD
   // If there is an existing drop-down someone else owns, hide it immediately and clear it.
   Blockly.DropDownDiv.hideWithoutAnimation();
   Blockly.DropDownDiv.clearContent();
   var div = Blockly.DropDownDiv.getContentDiv();
-=======
-  var div = Blockly.WidgetDiv.DIV;
-  if (!div.firstChild) {
-    // Mobile interface uses Blockly.prompt.
-    return;
-  }
->>>>>>> dfbf7876
   // Build the SVG DOM.
   var svg = Blockly.createSvgElement('svg', {
     'xmlns': 'http://www.w3.org/2000/svg',
@@ -175,21 +167,16 @@
           Blockly.FieldAngle.HALF + ',' + Blockly.FieldAngle.HALF + ')'
     }, svg);
   }
-<<<<<<< HEAD
 
   Blockly.DropDownDiv.setColour(this.sourceBlock_.parentBlock_.getColour(),
       this.sourceBlock_.getColourTertiary());
   Blockly.DropDownDiv.setCategory(this.sourceBlock_.parentBlock_.getCategory());
   Blockly.DropDownDiv.showPositionedByBlock(this, this.sourceBlock_);
 
-=======
-  svg.style.marginLeft = (15 - Blockly.FieldAngle.RADIUS) + 'px';
-
   // The angle picker is different from other fields in that it updates on
   // mousemove even if it's not in the middle of a drag.  In future we may
   // change this behavior.  For now, using bindEvent_ instead of
   // bindEventWithChecks_ allows it to work without a mousedown/touchstart.
->>>>>>> dfbf7876
   this.clickWrapper_ =
       Blockly.bindEvent_(svg, 'click', this, function() {
         Blockly.WidgetDiv.hide();
