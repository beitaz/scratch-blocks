--- conflicted
+++ resolved
@@ -296,10 +296,7 @@
   if (!existingGroup) {
     Blockly.Events.setGroup(true);
   }
-<<<<<<< HEAD
-=======
-
->>>>>>> dfbf7876
+
   // Disable workspace resizes as an optimization.
   if (workspace.setResizesEnabled) {
     workspace.setResizesEnabled(false);
@@ -328,11 +325,7 @@
   Blockly.Field.stopCache();
 
   workspace.updateVariableList(false);
-<<<<<<< HEAD
-  // Re-enable workspace resizes, which were disabled as an optimization.
-=======
   // Re-enable workspace resizing.
->>>>>>> dfbf7876
   if (workspace.setResizesEnabled) {
     workspace.setResizesEnabled(true);
   }
